--- conflicted
+++ resolved
@@ -67,45 +67,6 @@
       size: 1676057
     - path: src/models/linear_regression_model/model_trainer.py
       hash: md5
-<<<<<<< HEAD
-      md5: a1cf789e040c2faad5c31d614d4dabd6
-      size: 2285
-    - path: src/models/random_forest_model/model_trainer.py
-      hash: md5
-      md5: 12adab63e510a9accf51335b9cc932a3
-      size: 2294
-    - path: src/models/xgboost_model/model_trainer.py
-      hash: md5
-      md5: 4960c3a7bea1b86964cec02f71ed435f
-      size: 2757
-    params:
-      params.yaml:
-        train.cv_folds: 5
-        train.linear_regression.fit_intercept: true
-        train.linear_regression.n_jobs:
-        train.model_type: random_forest
-        train.random_forest.max_depth:
-        train.random_forest.max_features:
-        train.random_forest.min_samples_leaf: 1
-        train.random_forest.min_samples_split: 2
-        train.random_forest.n_estimators: 300
-        train.random_forest.n_jobs: -1
-        train.random_forest.random_state: 42
-        train.xgboost.colsample_bytree: 0.8
-        train.xgboost.eval_metric: rmse
-        train.xgboost.learning_rate: 0.1
-        train.xgboost.max_depth: 6
-        train.xgboost.n_estimators: 200
-        train.xgboost.n_jobs: -1
-        train.xgboost.random_state: 42
-        train.xgboost.subsample: 0.8
-    outs:
-    - path: models/current/
-      hash: md5
-      md5: 23783f7237325aae7591cd747c689a57.dir
-      size: 212346161
-      nfiles: 1
-=======
       md5: 02b319ec54dd4cf0103c2d694f8723ae
       size: 3541
     - path: src/models/random_forest_model/model_trainer.py
@@ -204,5 +165,4 @@
       hash: md5
       md5: 9f8117cf3e966cbc3d4a04e084319234.dir
       size: 1572
-      nfiles: 7
->>>>>>> 99070ab2
+      nfiles: 7