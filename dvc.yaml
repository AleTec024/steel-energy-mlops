vars:
  - params.yaml

stages:
  data_loader:
    cmd: python -m src.main --stage data_loader
    deps:
      - src/data/data_loader.py
      - ${data.raw_path}
    outs:
      - ${data.processed_path}

  feature_engineering:
    cmd: python -m src.main --stage feature_engineering
    deps:
      - src/data/feature_engineer.py
      - ${data.processed_path}
    outs:
      - data/interim/features.csv

  train:
    cmd: python -m src.main --stage train
    deps:
      - src/models/xgboost_model/model_trainer.py
      - src/models/random_forest_model/model_trainer.py
      - src/models/linear_regression_model/model_trainer.py
      - data/interim/features.csv
    params:
      - train.model_type
      - train.cv_folds
<<<<<<< HEAD
      # XGBoost params
      - train.xgboost.n_estimators
      - train.xgboost.learning_rate
      - train.xgboost.max_depth
      - train.xgboost.subsample
      - train.xgboost.colsample_bytree
      - train.xgboost.eval_metric
      - train.xgboost.random_state
      - train.xgboost.n_jobs
      # Random Forest params
      - train.random_forest.n_estimators
      - train.random_forest.max_depth
      - train.random_forest.min_samples_split
      - train.random_forest.min_samples_leaf
      - train.random_forest.max_features
      - train.random_forest.random_state
      - train.random_forest.n_jobs
      # Linear Regression params
      - train.linear_regression.fit_intercept
      - train.linear_regression.n_jobs
    outs:
      - models/current/
=======
      - train.xgboost
      - train.random_forest
      - train.linear_regression
      # WAATTTTTCHHHH UOTTTTTT!!,,, enable the model output to be used
    outs:
      - models/xgboost/artifacts
      #- models/random_forest/artifacts
      #- models/linear_regression/artifacts

        # NUEVA etapa: orquestador con MLflow (varios modelos)
  train_suite:
    cmd: python -m src.pipelines.experiment_pipelines --params params.yaml
    deps:
      - src/pipelines/experiment_pipelines.py
      - src/pipelines/data_setup.py
      - src/utils/env.py
      - params.yaml
      - data/interim/features.csv
    outs:
      - reports
    params:
      - train.model_types
      - train.model_type
      - train.cv_folds
      - train.xgboost
      - train.random_forest
      - train.linear_regression
      - mlflow.register_model
      - mlflow.model_name
>>>>>>> 99070ab2
<|MERGE_RESOLUTION|>--- conflicted
+++ resolved
@@ -28,30 +28,6 @@
     params:
       - train.model_type
       - train.cv_folds
-<<<<<<< HEAD
-      # XGBoost params
-      - train.xgboost.n_estimators
-      - train.xgboost.learning_rate
-      - train.xgboost.max_depth
-      - train.xgboost.subsample
-      - train.xgboost.colsample_bytree
-      - train.xgboost.eval_metric
-      - train.xgboost.random_state
-      - train.xgboost.n_jobs
-      # Random Forest params
-      - train.random_forest.n_estimators
-      - train.random_forest.max_depth
-      - train.random_forest.min_samples_split
-      - train.random_forest.min_samples_leaf
-      - train.random_forest.max_features
-      - train.random_forest.random_state
-      - train.random_forest.n_jobs
-      # Linear Regression params
-      - train.linear_regression.fit_intercept
-      - train.linear_regression.n_jobs
-    outs:
-      - models/current/
-=======
       - train.xgboost
       - train.random_forest
       - train.linear_regression
@@ -80,5 +56,4 @@
       - train.random_forest
       - train.linear_regression
       - mlflow.register_model
-      - mlflow.model_name
->>>>>>> 99070ab2
+      - mlflow.model_name